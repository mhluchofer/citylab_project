--- conflicted
+++ resolved
@@ -37,11 +37,8 @@
             sub_options
         );
 
-<<<<<<< HEAD
-        pub_ = this->create_publisher<geometry_msgs::msg::Twist>("/cmd_vel", 10);
-=======
+
         pub_ = this->create_publisher<geometry_msgs::msg::Twist>("/fastbot_1/cmd_vel", 10);
->>>>>>> 326cc9f0
 
         timer_ = this->create_wall_timer(
             std::chrono::milliseconds(100),
@@ -246,15 +243,13 @@
     double direction_;
     bool obstacle_detected_;
     double yaw_;
-<<<<<<< HEAD
+
 
     // Variables miembro sugeridas:
     double accumulated_target_yaw_ = 0.0;
     double target_yaw_ = 0.0;
     bool turning_ = false;
     int turn_direction_ = 0; // -1 = CCW, +1 = CW
-=======
->>>>>>> 326cc9f0
 
 };
 
